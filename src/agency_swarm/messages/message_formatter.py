"""Message formatting and preparation functionality."""

import json
import logging
import time
from typing import TYPE_CHECKING, Any

from agents import MessageOutputItem, RunItem, ToolCallItem, TResponseInputItem
from openai.types.responses import ResponseFileSearchToolCall, ResponseFunctionWebSearch

if TYPE_CHECKING:
    from agency_swarm.agent_core import AgencyContext, Agent

logger = logging.getLogger(__name__)


class MessageFormatter:
    """Handles message formatting and structure preparation."""

    @staticmethod
    def add_agency_metadata(
        message: dict[str, Any],
        agent: str,
        caller_agent: str | None = None,
        agent_run_id: str | None = None,
        parent_run_id: str | None = None,
    ) -> dict[str, Any]:
        """Add agency-specific metadata to a message.

        Args:
            message: The message dictionary to enhance
            agent: The recipient agent name
            caller_agent: The sender agent name (None for user)
            agent_run_id: The current agent's execution ID
            parent_run_id: The calling agent's execution ID

        Returns:
            dict[str, Any]: Message with added metadata
        """
        message = message.copy()
        message["agent"] = agent
        message["callerAgent"] = caller_agent
        if agent_run_id is not None:
            message["agent_run_id"] = agent_run_id
        if parent_run_id is not None:
            message["parent_run_id"] = parent_run_id
        # time.time() always returns UTC seconds since epoch (timezone-independent)
        message["timestamp"] = int(time.time() * 1000)  # milliseconds since epoch UTC, sortable
        # Add type field if not present (for easier parsing/navigation)
        if "type" not in message:
            message["type"] = "message"
        return message

    @staticmethod
    def prepare_history_for_runner(
        processed_current_message_items: list[TResponseInputItem],
        agent: "Agent",
        sender_name: str | None,
        agency_context: "AgencyContext | None" = None,
        agent_run_id: str | None = None,
        parent_run_id: str | None = None,
    ) -> list[TResponseInputItem]:
        """Prepare conversation history for the runner."""
        # Get thread manager from context (required)
        if not agency_context or not agency_context.thread_manager:
            raise RuntimeError("Missing ThreadManager in agency context.")

        thread_manager = agency_context.thread_manager

<<<<<<< HEAD
        # Add agency metadata to incoming messages
        messages_to_save: list[TResponseInputItem] = []
        for msg in processed_current_message_items:
            formatted_msg = MessageFormatter.add_agency_metadata(
                msg,
                agent=agent.name,
                caller_agent=sender_name,
                agent_run_id=agent_run_id,
                parent_run_id=parent_run_id,
            )
            messages_to_save.append(formatted_msg)

        # Save messages to flat storage
        thread_manager.add_messages(messages_to_save)
        logger.debug(f"Added {len(messages_to_save)} messages to storage.")

        # Get relevant conversation history for this agent pair
        full_history = thread_manager.get_conversation_history(agent.name, sender_name)

        # Prepare history for runner (sanitize and ensure content safety)
        history_for_runner = MessageFormatter.sanitize_tool_calls_in_history(full_history)
        history_for_runner = MessageFormatter.ensure_tool_calls_content_safety(history_for_runner)
        # Ensure send_message function_call has a paired output for model input (in-memory only)
        history_for_runner = MessageFormatter.ensure_send_message_pairing(history_for_runner)
        # Strip agency metadata before sending to OpenAI
        history_for_runner = MessageFormatter.strip_agency_metadata(history_for_runner)
        return history_for_runner
=======
        Returns:
            list[dict[str, Any]]: Filtered messages for the agent pair
        """
        # Filter to relevant messages for this agent pair
        relevant = []
        for msg in messages:
            # Include messages where current agent is recipient from sender
            if msg.get("agent") == current_agent and msg.get("callerAgent") == sender_name:
                relevant.append(msg)
            # Include messages where current agent sent to sender (for context)
            elif msg.get("callerAgent") == current_agent and msg.get("agent") == sender_name:
                relevant.append(msg)

        # Normalize tool-call shape for Responses API compatibility
        # If a tool-call item carries a nested object under key 'function_call' with
        # fields {name, arguments}, copy those fields to the top-level keys
        # ('name', 'arguments') and remove the nested object. This normalization
        # runs only during history preparation (in-memory), not persistence.
        normalized: list[dict[str, Any]] = []
        for msg in relevant:
            if msg.get("type") == "function_call" and "function_call" in msg:
                fc = msg.get("function_call") or {}
                name = fc.get("name")
                arguments = fc.get("arguments")
                # Only flatten when top-level fields are missing
                if name is not None and "name" not in msg:
                    msg = dict(msg)
                    msg["name"] = name
                if arguments is not None and "arguments" not in msg:
                    msg = dict(msg)
                    msg["arguments"] = arguments
                # Remove nested object to avoid API rejection
                msg.pop("function_call", None)
            normalized.append(msg)

        # Ensure function_call ↔ function_call_output pairing for send_message in prepared history
        # If a send_message function_call exists without a corresponding output, synthesize a minimal output
        # for Runner input only. Do not modify persisted storage here.
        outputs_by_call_id = {m.get("call_id"): m for m in normalized if m.get("type") == "function_call_output"}
        needs_output: list[tuple[int, dict[str, Any]]] = []
        for idx, m in enumerate(normalized):
            if m.get("type") == "function_call" and m.get("name").startswith("send_message"):
                cid = m.get("call_id")
                if cid and cid not in outputs_by_call_id:
                    needs_output.append((idx, m))

        if needs_output:
            patched = list(normalized)
            for _idx, fc in needs_output:
                cid = fc.get("call_id")
                patched.append(
                    {
                        "type": "function_call_output",
                        "call_id": cid,
                        "output": "",
                    }
                )
            normalized = patched

        return normalized
>>>>>>> 01db1a46

    @staticmethod
    def strip_agency_metadata(messages: list[dict[str, Any]]) -> list[dict[str, Any]]:
        """Remove agency-specific metadata fields before sending to OpenAI.

        Args:
            messages: List of messages with agency metadata

        Returns:
            list[dict[str, Any]]: Messages without agency metadata fields
        """
        cleaned = []
        for msg in messages:
            # Create a copy without agency fields (including citations which OpenAI doesn't accept)
            clean_msg = {
                k: v
                for k, v in msg.items()
                if k not in ["agent", "callerAgent", "timestamp", "citations", "agent_run_id", "parent_run_id"]
            }
            cleaned.append(clean_msg)
        return cleaned

    @staticmethod
    def ensure_send_message_pairing(history: list[dict[str, Any]]) -> list[dict[str, Any]]:
        """
        Ensure any 'send_message' function_call in the prepared history has a
        corresponding function_call_output with the same call_id. If missing,
        append a minimal output item (empty output). This affects ONLY the
        in-memory list passed to the SDK on the next turn and does not persist.
        """
        outputs_by_call_id = {m.get("call_id"): True for m in history if m.get("type") == "function_call_output"}
        needs_output = [
            m
            for m in history
            if m.get("type") == "function_call"
            and m.get("name").startswith("send_message")
            and m.get("call_id")
            and m.get("call_id") not in outputs_by_call_id
        ]
        if not needs_output:
            return history
        patched = list(history)
        for fc in needs_output:
            patched.append(
                {
                    "type": "function_call_output",
                    "call_id": fc.get("call_id"),
                    "output": "",
                }
            )
        return patched

    @staticmethod
    def sanitize_tool_calls_in_history(history: list[dict[str, Any]]) -> list[dict[str, Any]]:
        """
        Ensures only the most recent assistant message in the history has a 'tool_calls' field.
        Removes 'tool_calls' from all other messages.
        """
        # Find the index of the last assistant message
        last_assistant_idx = None
        for i in reversed(range(len(history))):
            if history[i].get("role") == "assistant":
                last_assistant_idx = i
                break
        if last_assistant_idx is None:
            return history
        # Remove 'tool_calls' from all assistant messages except the last one
        sanitized = []
        for idx, msg in enumerate(history):
            if msg.get("role") == "assistant" and "tool_calls" in msg and idx != last_assistant_idx:
                msg = dict(msg)
                msg.pop("tool_calls", None)
            sanitized.append(msg)
        return sanitized

    @staticmethod
    def ensure_tool_calls_content_safety(history: list[dict[str, Any]]) -> list[dict[str, Any]]:
        """
        Ensures that assistant messages with tool_calls have non-null content.
        This prevents OpenAI API errors when switching between sync and streaming modes.
        """
        sanitized = []
        for msg in history:
            if msg.get("role") == "assistant" and msg.get("tool_calls") and msg.get("content") is None:
                # Create a copy to avoid modifying the original
                msg = dict(msg)
                # Generate descriptive content for tool calls
                tool_descriptions = []
                for tc in msg["tool_calls"]:
                    if isinstance(tc, dict):
                        func_name = tc.get("function", {}).get("name", "unknown")
                        tool_descriptions.append(func_name)

                if tool_descriptions:
                    msg["content"] = f"Using tools: {', '.join(tool_descriptions)}"
                else:
                    msg["content"] = "Executing tool calls"

                logger.debug(f"Fixed null content for assistant message with tool calls: {msg.get('content')}")

            sanitized.append(msg)
        return sanitized

    @staticmethod
    def add_citations_to_message(
        run_item_obj: RunItem,
        item_dict: TResponseInputItem,
        citations_by_message: dict[str, list[dict]],
        is_streaming: bool = False,
    ) -> None:
        """Add citations to an assistant message if applicable."""
        if (
            isinstance(run_item_obj, MessageOutputItem)
            and hasattr(run_item_obj.raw_item, "id")
            and run_item_obj.raw_item.id in citations_by_message
        ):
            item_dict["citations"] = citations_by_message[run_item_obj.raw_item.id]
            msg_type = "streamed message" if is_streaming else "message"
            logger.debug(f"Added {len(item_dict['citations'])} citations to {msg_type} {run_item_obj.raw_item.id}")

    @staticmethod
    def extract_hosted_tool_results(agent: "Agent", run_items: list[RunItem]) -> list[TResponseInputItem]:
        """
        Extract hosted tool results (FileSearch, WebSearch) from assistant message content
        and create special assistant messages to capture search results in conversation history.
        """
        synthetic_outputs = []

        # Find hosted tool calls and assistant messages
        hosted_tool_calls = []
        assistant_messages = []

        for item in run_items:
            if isinstance(item, ToolCallItem):
                if isinstance(item.raw_item, ResponseFileSearchToolCall | ResponseFunctionWebSearch):
                    hosted_tool_calls.append(item)
            elif isinstance(item, MessageOutputItem):
                assistant_messages.append(item)

        # Extract results for each hosted tool call
        for tool_call_item in hosted_tool_calls:
            tool_call = tool_call_item.raw_item

            # Capture search results for tool output persistence
            if isinstance(tool_call, ResponseFileSearchToolCall):
                search_results_content = f"[SEARCH_RESULTS] Tool Call ID: {tool_call.id}\nTool Type: file_search\n"

                file_count = 0

                # Extract results directly from tool call response
                if hasattr(tool_call, "results") and tool_call.results:
                    for result in tool_call.results:
                        file_count += 1
                        file_id = getattr(result, "file_id", "unknown")
                        content_text = getattr(result, "text", "")
                        search_results_content += f"File {file_count}: {file_id}\nContent: {content_text}\n\n"

                if file_count > 0:
                    synthetic_outputs.append(
                        MessageFormatter.add_agency_metadata(
                            {"role": "user", "content": search_results_content},
                            agent=agent.name,
                            caller_agent=None,
                        )
                    )
                    logger.debug(f"Created file_search results message for call_id: {tool_call.id}")

            elif isinstance(tool_call, ResponseFunctionWebSearch):
                search_results_content = f"[WEB_SEARCH_RESULTS] Tool Call ID: {tool_call.id}\nTool Type: web_search\n"

                # Capture FULL search results (not truncated to 500 chars)
                for msg_item in assistant_messages:
                    message = msg_item.raw_item
                    if hasattr(message, "content") and message.content:
                        for content_item in message.content:
                            if hasattr(content_item, "text") and content_item.text:
                                search_results_content += f"Search Results:\n{content_item.text}\n"
                                synthetic_outputs.append(
                                    MessageFormatter.add_agency_metadata(
                                        {"role": "user", "content": search_results_content},
                                        agent=agent.name,
                                        caller_agent=None,
                                    )
                                )
                                logger.debug(f"Created web_search results message for call_id: {tool_call.id}")
                                break  # Process only first text content item to avoid duplicates

        return synthetic_outputs

    @staticmethod
    def extract_handoff_target_name(run_item_obj: RunItem) -> str | None:
        """Extract target agent name from a handoff output item.

        Prefers parsing raw_item.output JSON {"assistant": "AgentName"}. Falls back to
        run_item_obj.target_agent.name if available.
        """
        try:
            raw = getattr(run_item_obj, "raw_item", None)
            if isinstance(raw, dict):
                output_val = raw.get("output")
                if isinstance(output_val, str):
                    try:
                        parsed = json.loads(output_val)
                        assistant_name = parsed.get("assistant")
                        if isinstance(assistant_name, str) and assistant_name.strip():
                            return assistant_name.strip()
                    except Exception:
                        pass
            # Fallback if SDK provides target_agent attribute
            target_agent = getattr(run_item_obj, "target_agent", None)
            if target_agent is not None and hasattr(target_agent, "name") and target_agent.name:
                return target_agent.name
        except Exception:
            return None
        return None<|MERGE_RESOLUTION|>--- conflicted
+++ resolved
@@ -53,49 +53,15 @@
 
     @staticmethod
     def prepare_history_for_runner(
-        processed_current_message_items: list[TResponseInputItem],
-        agent: "Agent",
-        sender_name: str | None,
-        agency_context: "AgencyContext | None" = None,
-        agent_run_id: str | None = None,
-        parent_run_id: str | None = None,
-    ) -> list[TResponseInputItem]:
-        """Prepare conversation history for the runner."""
-        # Get thread manager from context (required)
-        if not agency_context or not agency_context.thread_manager:
-            raise RuntimeError("Missing ThreadManager in agency context.")
-
-        thread_manager = agency_context.thread_manager
-
-<<<<<<< HEAD
-        # Add agency metadata to incoming messages
-        messages_to_save: list[TResponseInputItem] = []
-        for msg in processed_current_message_items:
-            formatted_msg = MessageFormatter.add_agency_metadata(
-                msg,
-                agent=agent.name,
-                caller_agent=sender_name,
-                agent_run_id=agent_run_id,
-                parent_run_id=parent_run_id,
-            )
-            messages_to_save.append(formatted_msg)
-
-        # Save messages to flat storage
-        thread_manager.add_messages(messages_to_save)
-        logger.debug(f"Added {len(messages_to_save)} messages to storage.")
-
-        # Get relevant conversation history for this agent pair
-        full_history = thread_manager.get_conversation_history(agent.name, sender_name)
-
-        # Prepare history for runner (sanitize and ensure content safety)
-        history_for_runner = MessageFormatter.sanitize_tool_calls_in_history(full_history)
-        history_for_runner = MessageFormatter.ensure_tool_calls_content_safety(history_for_runner)
-        # Ensure send_message function_call has a paired output for model input (in-memory only)
-        history_for_runner = MessageFormatter.ensure_send_message_pairing(history_for_runner)
-        # Strip agency metadata before sending to OpenAI
-        history_for_runner = MessageFormatter.strip_agency_metadata(history_for_runner)
-        return history_for_runner
-=======
+        messages: list[dict[str, Any]], current_agent: str, sender_name: str | None
+    ) -> list[dict[str, Any]]:
+        """Filter and prepare messages for a specific agent's context.
+
+        Args:
+            messages: All messages in flat structure
+            current_agent: The agent that will process these messages
+            sender_name: The sender's name (None for user)
+
         Returns:
             list[dict[str, Any]]: Filtered messages for the agent pair
         """
@@ -156,7 +122,6 @@
             normalized = patched
 
         return normalized
->>>>>>> 01db1a46
 
     @staticmethod
     def strip_agency_metadata(messages: list[dict[str, Any]]) -> list[dict[str, Any]]:
